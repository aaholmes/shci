--- conflicted
+++ resolved
@@ -493,7 +493,6 @@
     exit(0);
   }
 
-<<<<<<< HEAD
   /*
     if (Config::get<bool>("2rdm", false)) {
       if (time_sym && !unpacked) {
@@ -502,10 +501,10 @@
       }
       RDM rdm;
       Timer::start("get_2rdm");
-      rdm.get_2rdm(dets, coefs, integrals);
+      rdm.get_2rdm_slow(dets, coefs, integrals);
       Timer::end();
     } */
-=======
+
   if (Config::get<bool>("get_1rdm_csv", false)) {
     if (time_sym && !unpacked) {
       unpack_time_sym();
@@ -516,7 +515,7 @@
     rdm.get_1rdm(dets, coefs, integrals, true);
     Timer::end();
   }
-
+  /*
   const bool get_2rdm_csv = Config::get<bool>("get_2rdm_csv", false);
   if (Config::get<bool>("2rdm", false) || get_2rdm_csv) {
     if (time_sym && !unpacked) {
@@ -525,10 +524,9 @@
     }
     RDM rdm;
     Timer::start("get_2rdm");
-    rdm.get_2rdm(dets, coefs, integrals, get_2rdm_csv);
+    rdm.get_2rdm(dets, coefs, integrals, connections, get_2rdm_csv);
     Timer::end();
-  }
->>>>>>> 502ce979
+  } */
 }
 
 //======================================================
