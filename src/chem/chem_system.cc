--- conflicted
+++ resolved
@@ -12,7 +12,6 @@
 #include "optimization.h"
 #include "rdm.h"
 
-<<<<<<< HEAD
 void ChemSystem::setup(const bool load_integrals_from_file) {
   if (load_integrals_from_file) {
     type = SystemType::Chemistry;
@@ -34,26 +33,6 @@
     check_group_elements();
     Timer::end();
   }
-=======
-void ChemSystem::setup() {
-  type = SystemType::Chemistry;
-  n_up = Config::get<unsigned>("n_up");
-  n_dn = Config::get<unsigned>("n_dn");
-  n_elecs = n_up + n_dn;
-  helper_size = 0;
-  Result::put("n_elecs", n_elecs);
-
-  point_group = get_point_group(Config::get<std::string>("chem/point_group"));
-  product_table.set_point_group(point_group);
-  time_sym = Config::get<bool>("time_sym", false);
-  has_double_excitation = Config::get<bool>("has_double_excitation", true);
-
-  Timer::start("load integrals");
-  integrals.load();
-  n_orbs = integrals.n_orbs;
-  orb_sym = integrals.orb_sym;
-  Timer::end();
->>>>>>> 79749ed0
 
   setup_sym_orbs();
 
@@ -80,9 +59,6 @@
     if (sym >= sym_orbs.size()) sym_orbs.resize(sym + 1);  // For Dooh.
     sym_orbs[sym].push_back(orb);
   }
-<<<<<<< HEAD
-
-=======
 }
 
 void ChemSystem::setup_singles_queue() {
@@ -127,7 +103,6 @@
 }
 
 void ChemSystem::setup_hci_queue() {
->>>>>>> 79749ed0
   size_t n_entries = 0;
   max_hci_queue_elem = 0.0;
 
@@ -212,10 +187,6 @@
 
 PointGroup ChemSystem::get_point_group(const std::string& str) const {
   if (Util::str_equals_ci("C1", str)) {
-<<<<<<< HEAD
-=======
-    // assert(num_group_elems == 1);
->>>>>>> 79749ed0
     return PointGroup::C1;
   } else if (Util::str_equals_ci("C2", str)) {
     return PointGroup::C2;
@@ -239,7 +210,6 @@
   throw new std::runtime_error("No point group provided");
 }
 
-<<<<<<< HEAD
 void ChemSystem::check_group_elements() const {
   unsigned num_group_elems =
       std::set<unsigned>(integrals.orb_sym.begin(), integrals.orb_sym.end()).size();
@@ -252,7 +222,8 @@
   if (point_group == PointGroup::C2h) assert(num_group_elems <= 4);
   if (point_group == PointGroup::D2) assert(num_group_elems <= 4);
   if (point_group == PointGroup::D2h) assert(num_group_elems <= 8);
-=======
+}
+
 double ChemSystem::get_singles_queue_elem(const unsigned orb_i, const unsigned orb_j) const {
   if (orb_i == orb_j) return 0.0;
   double S = std::abs(integrals.get_1b(orb_i, orb_j));
@@ -265,7 +236,6 @@
       S += std::abs(direct - exchange) + std::abs(direct);  // same spin + opposite spin
   }
   return S;
->>>>>>> 79749ed0
 }
 
 double ChemSystem::get_hci_queue_elem(
