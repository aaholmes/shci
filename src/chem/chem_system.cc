--- conflicted
+++ resolved
@@ -671,16 +671,9 @@
   if (method == "natorb") {  // natorb optimization
     if (time_sym) unpack_time_sym();
     
-    Timer::start("create RDMs");
     RDM rdm(&integrals);
-<<<<<<< HEAD
     rdm.get_1rdm(dets, coefs[0]);
-    
-=======
-    rdm.get_1rdm(dets, coefs);
-    Timer::end();
-
->>>>>>> 20859b79
+
     variation_cleanup();
     Optimization natorb_optimizer(&rdm, &integrals);
 
@@ -697,15 +690,10 @@
     Timer::start("create RDMs");
 
     RDM rdm(&integrals);
-<<<<<<< HEAD
     rdm.get_2rdm(dets, coefs[0], *connections_ptr);
 
-=======
-    rdm.get_2rdm(dets, coefs, *connections_ptr);
->>>>>>> 20859b79
     connections_ptr->clear();
     rdm.get_1rdm_from_2rdm();
-    Timer::end();
 
     variation_cleanup();
     Optimization optorb_optimizer(&rdm, &integrals);
