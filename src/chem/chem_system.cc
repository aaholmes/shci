#include "chem_system.h"

#include <fgpl/src/concurrent_hash_map.h>
#include <cfloat>
#include <cmath>
#include <cstdio>
#include "../parallel.h"
#include "../result.h"
#include "../timer.h"
#include "../util.h"
#include "dooh_util.h"
#include "optimization.h"
#include "rdm.h"
#include <eigen/Eigen/Dense>
#include <fstream>

void ChemSystem::setup(const bool load_integrals_from_file) {
  if (load_integrals_from_file) { // during optimization, no need to reload
    type = SystemType::Chemistry;
    n_up = Config::get<unsigned>("n_up");
    n_dn = Config::get<unsigned>("n_dn");
    n_elecs = n_up + n_dn;
    Result::put("n_elecs", n_elecs);
    n_states = Config::get<unsigned>("n_states", 1);
  
    point_group = get_point_group(Config::get<std::string>("chem/point_group"));
    product_table.set_point_group(point_group);
    time_sym = Config::get<bool>("time_sym", false);
    has_double_excitation = Config::get<bool>("has_double_excitation", true);

    Timer::start("load integrals");
    integrals.load();
    integrals.set_point_group(point_group);
    n_orbs = integrals.n_orbs;
    orb_sym = integrals.orb_sym;
    check_group_elements();
    Timer::end();
  }

  setup_sym_orbs();

  Timer::start("setup hci queue");
  setup_hci_queue();
  Timer::end();

  Timer::start("setup singles_queue");
  setup_singles_queue();
  Timer::end();

  dets.push_back(integrals.det_hf);

  coefs.resize(n_states);
  coefs[0].push_back(1.0);
  for (unsigned i_state = 1; i_state < n_states; i_state++)  {
    coefs[i_state].push_back(1e-16);
  }
  energy_hf = get_hamiltonian_elem(integrals.det_hf, integrals.det_hf, 0);
  if (Parallel::is_master()) {
    printf("HF energy: " ENERGY_FORMAT "\n", energy_hf);
  }

  if (rotation_matrix.size() != n_orbs * n_orbs) rotation_matrix = Eigen::MatrixXd::Identity(n_orbs, n_orbs);
}

void ChemSystem::setup_sym_orbs() {
  sym_orbs.resize(product_table.get_n_syms() + 1);  // Symmetry starts from 1.
  for (unsigned orb = 0; orb < n_orbs; orb++) {
    unsigned sym = orb_sym[orb];
    if (sym >= sym_orbs.size()) sym_orbs.resize(sym + 1);  // For Dooh.
    sym_orbs[sym].push_back(orb);
  }
}

void ChemSystem::setup_singles_queue() {
  size_t n_entries = 0;
  max_singles_queue_elem = 0.0;

  const int n_threads = Parallel::get_n_threads();
  std::vector<size_t> n_entries_local(n_threads, 0);
  std::vector<double> max_singles_queue_elem_local(n_threads, 0.0);

  singles_queue.resize(n_orbs);
#pragma omp parallel for schedule(dynamic, 5)
  for (unsigned p = 0; p < n_orbs; p++) {
    const int thread_id = omp_get_thread_num();
    const unsigned sym_p = orb_sym[p];
    for (const unsigned r : sym_orbs[sym_p]) {
      const double S = get_singles_queue_elem(p, r);
      if (S == 0.0) continue;
      singles_queue.at(p).push_back(Sr(S, r));
    }
    if (singles_queue.at(p).size() > 0) {
      std::sort(
          singles_queue.at(p).begin(), singles_queue.at(p).end(), [](const Sr& a, const Sr& b) {
            return a.S > b.S;
          });
      n_entries_local[thread_id] += singles_queue.at(p).size();
      max_singles_queue_elem_local[thread_id] =
          std::max(max_singles_queue_elem_local[thread_id], singles_queue.at(p).front().S);
    }
  }
  for (int i = 0; i < n_threads; i++) {
    n_entries += n_entries_local[i];
    max_singles_queue_elem = std::max(max_singles_queue_elem, max_singles_queue_elem_local[i]);
  }

  const int proc_id = Parallel::get_proc_id();
  if (proc_id == 0) {
    printf("Max singles_queue elem: " ENERGY_FORMAT "\n", max_singles_queue_elem);
    printf("Number of entries in singles_queue: %'zu\n", n_entries);
  }
  helper_size += n_entries * 16 * 2;  // vector size <= 2 * number of elements
}

void ChemSystem::setup_hci_queue() {
  size_t n_entries = 0;
  max_hci_queue_elem = 0.0;

  const int n_threads = Parallel::get_n_threads();
  std::vector<size_t> n_entries_local(n_threads, 0);
  std::vector<double> max_hci_queue_elem_local(n_threads, 0.0);

  // Same spin.
  hci_queue.resize(Integrals::combine2(n_orbs, 2 * n_orbs));
#pragma omp parallel for schedule(dynamic, 5)
  for (unsigned p = 0; p < n_orbs; p++) {
    const int thread_id = omp_get_thread_num();
    const unsigned sym_p = orb_sym[p];
    for (unsigned q = p + 1; q < n_orbs; q++) {
      const size_t pq = Integrals::combine2(p, q);
      const unsigned sym_q = product_table.get_product(sym_p, orb_sym[q]);
      for (unsigned r = 0; r < n_orbs; r++) {
        unsigned sym_r = orb_sym[r];
        if (point_group == PointGroup::Dooh) sym_r = DoohUtil::get_inverse(sym_r);
        sym_r = product_table.get_product(sym_q, sym_r);
        if (sym_r >= sym_orbs.size()) continue;
        for (const unsigned s : sym_orbs[sym_r]) {
          if (s < r) continue;
          const double H = get_hci_queue_elem(p, q, r, s);
          if (H == 0.0) continue;
          hci_queue.at(pq).push_back(Hrs(H, r, s));
        }
      }
      if (hci_queue.at(pq).size() > 0) {
        std::sort(hci_queue.at(pq).begin(), hci_queue.at(pq).end(), [](const Hrs& a, const Hrs& b) {
          return a.H > b.H;
        });
        n_entries_local[thread_id] += hci_queue.at(pq).size();
        max_hci_queue_elem_local[thread_id] =
            std::max(max_hci_queue_elem_local[thread_id], hci_queue.at(pq).front().H);
      }
    }
  }

// Opposite spin.
#pragma omp parallel for schedule(dynamic, 5)
  for (unsigned p = 0; p < n_orbs; p++) {
    const int thread_id = omp_get_thread_num();
    const unsigned sym_p = orb_sym[p];
    for (unsigned q = n_orbs + p; q < n_orbs * 2; q++) {
      const size_t pq = Integrals::combine2(p, q);
      const unsigned sym_q = product_table.get_product(sym_p, orb_sym[q - n_orbs]);
      for (unsigned r = 0; r < n_orbs; r++) {
        unsigned sym_r = orb_sym[r];
        if (point_group == PointGroup::Dooh) sym_r = DoohUtil::get_inverse(sym_r);
        sym_r = product_table.get_product(sym_q, sym_r);
        if (sym_r >= sym_orbs.size()) continue;
        for (const unsigned s : sym_orbs[sym_r]) {
          const double H = get_hci_queue_elem(p, q, r, s + n_orbs);
          if (H == 0.0) continue;
          hci_queue.at(pq).push_back(Hrs(H, r, s + n_orbs));
        }
      }
      if (hci_queue.at(pq).size() > 0) {
        std::sort(hci_queue.at(pq).begin(), hci_queue.at(pq).end(), [](const Hrs& a, const Hrs& b) {
          return a.H > b.H;
        });
        n_entries_local[thread_id] += hci_queue.at(pq).size();
        max_hci_queue_elem_local[thread_id] =
            std::max(max_hci_queue_elem_local[thread_id], hci_queue.at(pq).front().H);
      }
    }
  }

  for (int i = 0; i < n_threads; i++) {
    n_entries += n_entries_local[i];
    max_hci_queue_elem = std::max(max_hci_queue_elem, max_hci_queue_elem_local[i]);
  }

  const int proc_id = Parallel::get_proc_id();
  if (proc_id == 0) {
    printf("Max hci queue elem: " ENERGY_FORMAT "\n", max_hci_queue_elem);
    printf("Number of entries in hci queue: %'zu\n", n_entries);
  }
  helper_size += n_entries * 16 * 2;  // vector size <= 2 * number of elements
}

PointGroup ChemSystem::get_point_group(const std::string& str) const {
  if (Util::str_equals_ci("C1", str)) {
    return PointGroup::C1;
  } else if (Util::str_equals_ci("C2", str)) {
    return PointGroup::C2;
  } else if (Util::str_equals_ci("Cs", str)) {
    return PointGroup::Cs;
  } else if (Util::str_equals_ci("Ci", str)) {
    return PointGroup::Ci;
  } else if (Util::str_equals_ci("C2v", str)) {
    return PointGroup::C2v;
  } else if (Util::str_equals_ci("C2h", str)) {
    return PointGroup::C2h;
  } else if (Util::str_equals_ci("Coov", str) || Util::str_equals_ci("Civ", str)) {
    return PointGroup::Dooh;
  } else if (Util::str_equals_ci("D2", str)) {
    return PointGroup::D2;
  } else if (Util::str_equals_ci("D2h", str)) {
    return PointGroup::D2h;
  } else if (Util::str_equals_ci("Dooh", str) || Util::str_equals_ci("Dih", str)) {
    return PointGroup::Dooh;
  }
  throw new std::runtime_error("No point group provided");
}

void ChemSystem::check_group_elements() const {
  unsigned num_group_elems =
      std::set<unsigned>(integrals.orb_sym.begin(), integrals.orb_sym.end()).size();

  if (point_group == PointGroup::C1) assert(num_group_elems == 1);
  if (point_group == PointGroup::C2) assert(num_group_elems <= 2);
  if (point_group == PointGroup::Cs) assert(num_group_elems <= 2);
  if (point_group == PointGroup::Ci) assert(num_group_elems <= 2);
  if (point_group == PointGroup::C2v) assert(num_group_elems <= 4);
  if (point_group == PointGroup::C2h) assert(num_group_elems <= 4);
  if (point_group == PointGroup::D2) assert(num_group_elems <= 4);
  if (point_group == PointGroup::D2h) assert(num_group_elems <= 8);
}

double ChemSystem::get_singles_queue_elem(const unsigned orb_i, const unsigned orb_j) const {
  if (orb_i == orb_j) return 0.0;
  std::vector<double> singles_queue_elems;
  singles_queue_elems.reserve(2*n_orbs-2);
  for (unsigned orb = 0; orb < n_orbs; orb++) {
    const double exchange = integrals.get_2b(orb_i, orb, orb, orb_j);
    const double direct = integrals.get_2b(orb_i, orb_j, orb, orb);
    if (orb == orb_i or orb == orb_j) {
      singles_queue_elems.push_back(direct); // opposite spin only
    } else {
      singles_queue_elems.push_back(direct); // opposite spin
      singles_queue_elems.push_back(direct - exchange); //same spin
    }
  }
  std::sort(singles_queue_elems.begin(), singles_queue_elems.end());
  double S_min = integrals.get_1b(orb_i, orb_j);
  double S_max = S_min;
  for (unsigned i = 0; i < std::min(n_elecs - 1, 2*n_orbs-2); i++) {
    S_min += singles_queue_elems[i];
    S_max += singles_queue_elems[2*n_orbs-3-i];
  } 
  return std::max(std::abs(S_min), std::abs(S_max));
}

double ChemSystem::get_hci_queue_elem(
    const unsigned p, const unsigned q, const unsigned r, const unsigned s) {
  if (p == q || r == s || p == r || q == s || p == s || q == r) return 0.0;
  DiffResult diff_up;
  DiffResult diff_dn;
  if (p < n_orbs && q < n_orbs) {
    assert(r < n_orbs);
    assert(s < n_orbs);
    diff_up.left_only[0] = p;
    diff_up.left_only[1] = q;
    diff_up.right_only[0] = r;
    diff_up.right_only[1] = s;
    diff_up.n_diffs = 2;
  } else if (p < n_orbs && q >= n_orbs) {
    assert(r < n_orbs);
    assert(s >= n_orbs);
    diff_up.left_only[0] = p;
    diff_dn.left_only[0] = q - n_orbs;
    diff_up.right_only[0] = r;
    diff_dn.right_only[0] = s - n_orbs;
    diff_up.n_diffs = 1;
    diff_dn.n_diffs = 1;
  } else {
    throw std::runtime_error("impossible pqrs for getting hci queue elem");
  }
  return std::abs(get_two_body_double(diff_up, diff_dn));
}

double ChemSystem::find_connected_dets(
    const Det& det,
    const double eps_max,
    const double eps_min,
    const std::function<void(const Det&, const int n_excite)>& handler,
    const bool second_rejection) const {
  if (eps_max < eps_min) return eps_min;

  auto occ_orbs_up = det.up.get_occupied_orbs();
  auto occ_orbs_dn = det.dn.get_occupied_orbs();

  double diff_from_hf = - energy_hf_1b;
  if (second_rejection) {
    // Find approximate energy difference of spawning det from HF det.
    // Later the energy difference of the spawned det from the HF det requires at most 4 1-body energies.
    // Note: Using 1-body energies as a proxy for det energies
    for (const auto p: occ_orbs_up) diff_from_hf += integrals.get_1b(p, p);
    for (const auto p: occ_orbs_dn) diff_from_hf += integrals.get_1b(p, p);
  }

  double max_rejection = 0.;

  // Filter such that S < epsilon not allowed
  if (eps_min <= max_singles_queue_elem) {
    for (unsigned p_id = 0; p_id < n_elecs; p_id++) {
      const unsigned p = p_id < n_up ? occ_orbs_up[p_id] : occ_orbs_dn[p_id - n_up];
      for (const auto& connected_sr : singles_queue.at(p)) {
        auto S = connected_sr.S;
        if (S < eps_min) break;
//      if (S >= eps_max) continue; // This line is incorrect because for single excitations we compute H_ij and have some additional rejections.
        unsigned r = connected_sr.r;
        if (second_rejection) {
          double denominator = diff_from_hf - integrals.get_1b(p, p) + integrals.get_1b(r, r);
          if (denominator > 0. && S * S / denominator < second_rejection_factor * eps_min * eps_min) {
            max_rejection = std::max(max_rejection, S);
            continue;
          }
        }
        Det connected_det(det);
        if (p_id < n_up) {
          if (det.up.has(r)) continue;
          connected_det.up.unset(p).set(r);
          handler(connected_det, 1);
        } else {
          if (det.dn.has(r)) continue;
          connected_det.dn.unset(p).set(r);
          handler(connected_det, 1);
        }
      }
    }
  }

  // Add double excitations.
  if (!has_double_excitation) return eps_min;
  if (eps_min > max_hci_queue_elem) return eps_min;
  for (unsigned p_id = 0; p_id < n_elecs; p_id++) {
    for (unsigned q_id = p_id + 1; q_id < n_elecs; q_id++) {
      const unsigned p = p_id < n_up ? occ_orbs_up[p_id] : occ_orbs_dn[p_id - n_up] + n_orbs;
      const unsigned q = q_id < n_up ? occ_orbs_up[q_id] : occ_orbs_dn[q_id - n_up] + n_orbs;
      double p2 = p;
      double q2 = q;
      if (p >= n_orbs && q >= n_orbs) {
        p2 -= n_orbs;
        q2 -= n_orbs;
      } else if (p < n_orbs && q >= n_orbs && p > q - n_orbs) {
        p2 = q - n_orbs;
        q2 = p + n_orbs;
      }
      const unsigned pq = Integrals::combine2(p2, q2);
      for (const auto& hrs : hci_queue.at(pq)) {
        const double H = hrs.H;
        if (H < eps_min) break;
        if (H >= eps_max) continue;
        unsigned r = hrs.r;
        unsigned s = hrs.s;
        if (p >= n_orbs && q >= n_orbs) {
          r += n_orbs;
          s += n_orbs;
        } else if (p < n_orbs && q >= n_orbs && p > q - n_orbs) {
          const unsigned tmp_r = s - n_orbs;
          s = r + n_orbs;
          r = tmp_r;
        }
        if (second_rejection) {
          double denominator = diff_from_hf - integrals.get_1b(p%n_orbs, p%n_orbs) - integrals.get_1b(q%n_orbs, q%n_orbs)
                                            + integrals.get_1b(r%n_orbs, r%n_orbs) + integrals.get_1b(s%n_orbs, s%n_orbs);
          if (denominator > 0. && H * H / denominator < second_rejection_factor * eps_min * eps_min) {
            max_rejection = std::max(max_rejection, H);
            continue;
          }
        }
        const bool occ_r = r < n_orbs ? det.up.has(r) : det.dn.has(r - n_orbs);
        if (occ_r) continue;
        const bool occ_s = s < n_orbs ? det.up.has(s) : det.dn.has(s - n_orbs);
        if (occ_s) continue;
        Det connected_det(det);
        p < n_orbs ? connected_det.up.unset(p) : connected_det.dn.unset(p - n_orbs);
        q < n_orbs ? connected_det.up.unset(q) : connected_det.dn.unset(q - n_orbs);
        r < n_orbs ? connected_det.up.set(r) : connected_det.dn.set(r - n_orbs);
        s < n_orbs ? connected_det.up.set(s) : connected_det.dn.set(s - n_orbs);
        handler(connected_det, 2);
      }
    }
  }
  return std::max(max_rejection, eps_min);
}

double ChemSystem::get_hamiltonian_elem(
    const Det& det_i, const Det& det_j, const int n_excite) const {
  return get_hamiltonian_elem_no_time_sym(det_i, det_j, n_excite);
}

double ChemSystem::get_hamiltonian_elem_no_time_sym(
    const Det& det_i, const Det& det_j, int n_excite) const {
  DiffResult diff_up;
  DiffResult diff_dn;
  if (n_excite < 0) {
    diff_up = det_i.up.diff(det_j.up);
    if (diff_up.n_diffs > 2) return 0.0;
    diff_dn = det_i.dn.diff(det_j.dn);
    n_excite = diff_up.n_diffs + diff_dn.n_diffs;
    if (n_excite > 2) return 0.0;
  } else if (n_excite > 0) {
    diff_up = det_i.up.diff(det_j.up);
    if (diff_up.n_diffs < static_cast<unsigned>(n_excite)) {
      diff_dn = det_i.dn.diff(det_j.dn);
    }
  }

  if (n_excite == 0) {
    const double one_body_energy = get_one_body_diag(det_i);
    const double two_body_energy = get_two_body_diag(det_i);
//  if (Parallel::is_master()) { printf("one_body_energy: " ENERGY_FORMAT "\n", one_body_energy); }
//  if (Parallel::is_master()) { printf("two_body_energy: " ENERGY_FORMAT "\n", two_body_energy); }
//  if (Parallel::is_master()) { printf("integrals.energy_core: " ENERGY_FORMAT "\n", integrals.energy_core); }
    return one_body_energy + two_body_energy + integrals.energy_core;
  } else if (n_excite == 1) {
    const double one_body_energy = get_one_body_single(diff_up, diff_dn);
    const double two_body_energy = get_two_body_single(det_i, diff_up, diff_dn);
    return one_body_energy + two_body_energy;
  } else if (n_excite == 2) {
    return get_two_body_double(diff_up, diff_dn);
  }

  throw new std::runtime_error("Calling hamiltonian with >2 exicitation");
}

double ChemSystem::get_one_body_diag(const Det& det) const {
  double energy = 0.0;
  for (const auto& orb : det.up.get_occupied_orbs()) {
    energy += integrals.get_1b(orb, orb);
  }
  if (det.up == det.dn) {
    energy *= 2;
  } else {
    for (const auto& orb : det.dn.get_occupied_orbs()) {
      energy += integrals.get_1b(orb, orb);
    }
  }
  return energy;
}

void ChemSystem::update_diag_helper() {
  const size_t n_dets = get_n_dets();
  const auto& get_two_body = [&](const HalfDet& half_det) {
    const auto& occ_orbs_up = half_det.get_occupied_orbs();
    double direct_energy = 0.0;
    double exchange_energy = 0.0;
    for (unsigned i = 0; i < occ_orbs_up.size(); i++) {
      const unsigned orb_i = occ_orbs_up[i];
      for (unsigned j = i + 1; j < occ_orbs_up.size(); j++) {
        const unsigned orb_j = occ_orbs_up[j];
        direct_energy += integrals.get_2b(orb_i, orb_i, orb_j, orb_j);
        exchange_energy -= integrals.get_2b(orb_i, orb_j, orb_j, orb_i);
      }
    }
    return direct_energy + exchange_energy;
  };

  fgpl::ConcurrentHashMap<HalfDet, double, HalfDetHasher> parallel_helper;
#pragma omp parallel for schedule(dynamic, 5)
  for (size_t i = 0; i < n_dets; i++) {
    const Det& det = dets[i];
    if (!parallel_helper.has(det.up)) {
      const double two_body = get_two_body(det.up);
      parallel_helper.set(det.up, two_body);
    }
    if (!parallel_helper.has(det.dn)) {
      const double two_body = get_two_body(det.dn);
      parallel_helper.set(det.dn, two_body);
    }
  }

  parallel_helper.for_each_serial([&](const HalfDet& half_det, const size_t, const double value) {
    diag_helper.set(half_det, value);
  });
}

double ChemSystem::get_two_body_diag(const Det& det) const {
  const auto& occ_orbs_up = det.up.get_occupied_orbs();
  const auto& occ_orbs_dn = det.dn.get_occupied_orbs();
  double direct_energy = 0.0;
  double exchange_energy = 0.0;
  // up to up.
  if (diag_helper.has(det.up)) {
    direct_energy += diag_helper.get(det.up);
  } else {
    for (unsigned i = 0; i < occ_orbs_up.size(); i++) {
      const unsigned orb_i = occ_orbs_up[i];
      for (unsigned j = i + 1; j < occ_orbs_up.size(); j++) {
        const unsigned orb_j = occ_orbs_up[j];
        direct_energy += integrals.get_2b(orb_i, orb_i, orb_j, orb_j);
        exchange_energy -= integrals.get_2b(orb_i, orb_j, orb_j, orb_i);
      }
    }
  }
  if (det.up == det.dn) {
    direct_energy *= 2;
    exchange_energy *= 2;
  } else {
    // dn to dn.
    if (diag_helper.has(det.dn)) {
      direct_energy += diag_helper.get(det.dn);
    } else {
      for (unsigned i = 0; i < occ_orbs_dn.size(); i++) {
        const unsigned orb_i = occ_orbs_dn[i];
        for (unsigned j = i + 1; j < occ_orbs_dn.size(); j++) {
          const unsigned orb_j = occ_orbs_dn[j];
          direct_energy += integrals.get_2b(orb_i, orb_i, orb_j, orb_j);
          exchange_energy -= integrals.get_2b(orb_i, orb_j, orb_j, orb_i);
        }
      }
    }
  }
  // up to dn.
  for (unsigned i = 0; i < occ_orbs_up.size(); i++) {
    const unsigned orb_i = occ_orbs_up[i];
    for (unsigned j = 0; j < occ_orbs_dn.size(); j++) {
      const unsigned orb_j = occ_orbs_dn[j];
      direct_energy += integrals.get_2b(orb_i, orb_i, orb_j, orb_j);
    }
  }
//if (Parallel::is_master()) { printf("direct_energy: " ENERGY_FORMAT "\n", direct_energy); }
//if (Parallel::is_master()) { printf("exchange_energy: " ENERGY_FORMAT "\n", exchange_energy); }
  return direct_energy + exchange_energy;
}

double ChemSystem::get_one_body_single(const DiffResult& diff_up, const DiffResult& diff_dn) const {
  const bool is_up_single = diff_up.n_diffs == 1;
  const auto& diff = is_up_single ? diff_up : diff_dn;
  const unsigned orb_i = diff.left_only[0];
  const unsigned orb_j = diff.right_only[0];
  return diff.permutation_factor * integrals.get_1b(orb_i, orb_j);
}

double ChemSystem::get_two_body_single(
    const Det& det_i, const DiffResult& diff_up, const DiffResult& diff_dn) const {
  const bool is_up_single = diff_up.n_diffs == 1;
  const auto& diff = is_up_single ? diff_up : diff_dn;
  const unsigned orb_i = diff.left_only[0];
  const unsigned orb_j = diff.right_only[0];
  const auto& same_spin_half_det = is_up_single ? det_i.up : det_i.dn;
  auto oppo_spin_half_det = is_up_single ? det_i.dn : det_i.up;
  double energy = 0.0;
  for (const unsigned orb : same_spin_half_det.get_occupied_orbs()) {
    if (orb == orb_i || orb == orb_j) continue;
    energy -= integrals.get_2b(orb_i, orb, orb, orb_j);  // Exchange.
    const double direct = integrals.get_2b(orb_i, orb_j, orb, orb);  // Direct.
    if (oppo_spin_half_det.has(orb)) {
      oppo_spin_half_det.unset(orb);
      energy += 2 * direct;
    } else {
      energy += direct;
    }
  }
  for (const unsigned orb : oppo_spin_half_det.get_occupied_orbs()) {
    energy += integrals.get_2b(orb_i, orb_j, orb, orb);  // Direct.
  }
  energy *= diff.permutation_factor;
  return energy;
}

double ChemSystem::get_two_body_double(const DiffResult& diff_up, const DiffResult& diff_dn) const {
  double energy = 0.0;
  if (diff_up.n_diffs == 0) {
    if (diff_dn.n_diffs != 2) return 0.0;
    const unsigned orb_i1 = diff_dn.left_only[0];
    const unsigned orb_i2 = diff_dn.left_only[1];
    const unsigned orb_j1 = diff_dn.right_only[0];
    const unsigned orb_j2 = diff_dn.right_only[1];
    energy = integrals.get_2b(orb_i1, orb_j1, orb_i2, orb_j2) -
             integrals.get_2b(orb_i1, orb_j2, orb_i2, orb_j1);
    energy *= diff_dn.permutation_factor;
  } else if (diff_dn.n_diffs == 0) {
    if (diff_up.n_diffs != 2) return 0.0;
    const unsigned orb_i1 = diff_up.left_only[0];
    const unsigned orb_i2 = diff_up.left_only[1];
    const unsigned orb_j1 = diff_up.right_only[0];
    const unsigned orb_j2 = diff_up.right_only[1];
    energy = integrals.get_2b(orb_i1, orb_j1, orb_i2, orb_j2) -
             integrals.get_2b(orb_i1, orb_j2, orb_i2, orb_j1);
    energy *= diff_up.permutation_factor;
  } else {
    if (diff_up.n_diffs != 1 || diff_dn.n_diffs != 1) return 0.0;
    const unsigned orb_i1 = diff_up.left_only[0];
    const unsigned orb_i2 = diff_dn.left_only[0];
    const unsigned orb_j1 = diff_up.right_only[0];
    const unsigned orb_j2 = diff_dn.right_only[0];
    energy = integrals.get_2b(orb_i1, orb_j1, orb_i2, orb_j2);
    energy *= diff_up.permutation_factor * diff_dn.permutation_factor;
  }
  return energy;
}

void ChemSystem::post_variation(std::vector<std::vector<size_t>>& connections) {
  if (Config::get<bool>("get_1rdm_csv", false)) {
    RDM rdm(integrals);
    rdm.get_1rdm(dets, coefs);
    rdm.dump_1rdm();
  }

  if (Config::get<bool>("2rdm", false) || Config::get<bool>("get_2rdm_csv", false)) {
<<<<<<< HEAD
    RDM rdm(integrals);
    rdm.get_2rdm(dets, coefs, connections);
=======
    RDM rdm(&integrals);
    Timer::start("get 2rdm");
    rdm.get_2rdm(dets, coefs[0], connections);
>>>>>>> 70136df5
    connections.clear();
    rdm.dump_2rdm(Config::get<bool>("get_2rdm_csv", false));
  }

  bool unpacked = false;

  if (Config::get<bool>("s2", false)) {
    if (time_sym && !unpacked) {
      unpack_time_sym();
      unpacked = true;
    }
    const double s2 = get_s2(coefs[0]);
    Result::put("s2", s2);
  }

<<<<<<< HEAD
=======
  /*
  if (Config::get<bool>("natorb", false)) {
    if (time_sym && !unpacked) {
      unpack_time_sym();
      unpacked = true;
    }
    RDM rdm(&integrals);
    rdm.get_1rdm(dets, coefs[0]);
    Timer::checkpoint("get 1rdm");

    Optimization natorb_optimizer(&rdm, &integrals);
    natorb_optimizer.generate_natorb_integrals();
    natorb_optimizer.dump_integrals("FCIDUMP_natorb");
    Timer::checkpoint("generate natorb integrals");

    std::exit(0);
  }
  */

>>>>>>> 70136df5
  if (Config::get<bool>("2rdm_slow", false)) {
    if (time_sym && !unpacked) {
      unpack_time_sym();
      unpacked = true;
    }
<<<<<<< HEAD
    RDM rdm(integrals);
    rdm.get_2rdm_slow(dets, coefs);
    rdm.dump_2rdm(Config::get<bool>("get_2rdm_csv", false));
=======
    RDM rdm(&integrals);
    Timer::start("get 2rdm (slow)");
    rdm.get_2rdm_slow(dets, coefs[0]);
    rdm.dump_2rdm(Config::get<bool>("get_2rdm_csv", false));
    Timer::end();
  }

  if (Config::get<bool>("get_1rdm_csv", false)) {
    if (time_sym && !unpacked) {
      unpack_time_sym();
      unpacked = true;
    }
    RDM rdm(&integrals);
    Timer::start("get_1rdm");
    rdm.get_1rdm(dets, coefs[0], true);
    Timer::end();
>>>>>>> 70136df5
  }
}

void ChemSystem::post_variation_optimization(
    SparseMatrix& hamiltonian_matrix,
    const std::string& method) {

  if (method == "natorb") {  // natorb optimization
<<<<<<< HEAD
    hamiltonian_matrix.clear();
    Optimization natorb_optimizer(integrals, hamiltonian_matrix, dets, coefs);
=======
    if (time_sym) unpack_time_sym();
    
    RDM rdm(&integrals);
    rdm.get_1rdm(dets, coefs[0]);

    variation_cleanup();
    Optimization natorb_optimizer(&rdm, &integrals);
>>>>>>> 70136df5

    Timer::start("Natorb optimization");
    natorb_optimizer.get_natorb_rotation_matrix();
    Timer::end();

<<<<<<< HEAD
    variation_cleanup();
=======
    rotation_matrix *= natorb_optimizer.get_rotation_matrix();
    Timer::start("rewrite integrals");
    natorb_optimizer.rewrite_integrals();
    Timer::end();

  } else {  // optorb optimization
    Timer::start("create RDMs");

    RDM rdm(&integrals);
    rdm.get_2rdm(dets, coefs[0], *connections_ptr);
>>>>>>> 70136df5

    rotation_matrix *= natorb_optimizer.rotation_matrix();
    natorb_optimizer.rotate_and_rewrite_integrals();

  } else {  // optorb optimization
    Optimization optorb_optimizer(integrals, hamiltonian_matrix, dets, coefs);

    if (Util::str_equals_ci("newton", method)) {
      Timer::start("Newton optimization");
      optorb_optimizer.get_optorb_rotation_matrix_from_newton();
    } else if (Util::str_equals_ci("grad_descent", method)) {
      Timer::start("Gradient descent optimization");
      optorb_optimizer.get_optorb_rotation_matrix_from_grad_descent();
    } else if (Util::str_equals_ci("amsgrad", method)) {
      Timer::start("AMSGrad optimization");
      optorb_optimizer.get_optorb_rotation_matrix_from_amsgrad();
    } else if (Util::str_equals_ci("bfgs", method)) {
      Timer::start("BFGS optimization");
      optorb_optimizer.generate_optorb_integrals_from_bfgs();
    } else if (Util::str_equals_ci("full_optimization", method)) {
      Timer::start("Full optimization");
      optorb_optimizer.get_optorb_rotation_matrix_from_full_optimization(energy_var);
    } else {
      Timer::start("Approximate Newton optimization");
      optorb_optimizer.get_optorb_rotation_matrix_from_approximate_newton();
    }
    Timer::end();
   
    hamiltonian_matrix.clear(); 
    variation_cleanup();

    rotation_matrix *= optorb_optimizer.rotation_matrix();
    optorb_optimizer.rotate_and_rewrite_integrals();
  }
}

void ChemSystem::variation_cleanup() {
  energy_hf = 0.;
  energy_var = std::vector<double>(n_states, 0.);
  helper_size = 0;
  dets.clear();
  dets.shrink_to_fit();
  for (auto& state: coefs) {
    state.clear();
    state.shrink_to_fit();
  }
  max_hci_queue_elem = 0.;
  hci_queue.clear();
  singles_queue.clear();
  sym_orbs.clear();
}

void ChemSystem::dump_integrals(const char* filename) {
  integrals.dump_integrals(filename);
  if (Config::get<bool>("optimization/rotation_matrix", false)) {
    std::ofstream pFile;
    pFile.open("rotation_matrix");
    pFile << rotation_matrix;
    pFile.close();
  }
}

//======================================================
double ChemSystem::get_s2(std::vector<double> state_coefs) const {
  // Calculates <S^2> of the variation wf.
  // s^2 = n_up -n_doub - 1/2*(n_up-n_dn) + 1/4*(n_up - n_dn)^2
  //  - sum_{p != q} c_{q,dn}^{+} c_{p,dn} c_{p,up}^{+} c_{q,up}
  //
  // Created: Y. Yao, May 2018
  //======================================================
  double s2 = 0.;

  // Create hash table; used for looking up the coef of a det
  std::unordered_map<Det, double, DetHasher> det2coef;
  for (size_t i = 0; i < dets.size(); i++) {
    det2coef[dets[i]] = state_coefs[i];
  }

#pragma omp parallel for reduction(+ : s2)
  for (size_t i_det = 0; i_det < dets.size(); i_det++) {
    Det this_det = dets[i_det];

    const auto& occ_orbs = this_det.up.get_occupied_orbs();
    unsigned num_db_occ = 0;  // number of doubly occupied orbs
    for (unsigned i = 0; i < occ_orbs.size(); i++) {
      if (this_det.dn.has(occ_orbs[i])) num_db_occ++;
    }

    // diagonal terms
    double diag = 0.5 * n_up - num_db_occ + 0.5 * n_dn;
    diag += 0.25 * (pow(n_up, 2) + pow(n_dn, 2)) - 0.5 * n_up * n_dn;
    diag *= pow(state_coefs[i_det], 2);
    s2 += diag;

    // double excitations
    for (unsigned i_orb = 0; i_orb < n_orbs; i_orb++) {
      if (!this_det.dn.has(i_orb)) continue;
      if (this_det.up.has(i_orb)) continue;

      for (unsigned j_orb = i_orb + 1; j_orb < n_orbs; j_orb++) {
        if (!this_det.up.has(j_orb)) continue;
        if (this_det.dn.has(j_orb)) continue;

        Det new_det = this_det;
        new_det.up.unset(j_orb);
        new_det.up.set(i_orb);
        new_det.dn.unset(i_orb);
        new_det.dn.set(j_orb);

        double coef;
        if (det2coef.count(new_det) == 1) {
          coef = det2coef[new_det];
        } else {
          continue;
        }

        const double perm_up = this_det.up.diff(new_det.up).permutation_factor;
        const double perm_dn = this_det.dn.diff(new_det.dn).permutation_factor;
        double off_diag = -2 * coef * state_coefs[i_det] * perm_up * perm_dn;
        s2 += off_diag;
      }  // j_orb
    }  // i_orb
  }  // i_det

  if (Parallel::is_master()) {
    printf("s_squared: %15.10f\n", s2);
  }
  return s2;
}

double ChemSystem::get_e_hf_1b() const {
  double e_hf_1b = 0.;
  auto occ_orbs_up = dets[0].up.get_occupied_orbs();
  for (const auto p : occ_orbs_up) e_hf_1b += integrals.get_1b(p, p);
  if (Config::get<bool>("time_sym", false)) {
    e_hf_1b *= 2.;
  } else {
    auto occ_orbs_dn = dets[0].dn.get_occupied_orbs();
    for (const auto p : occ_orbs_dn) e_hf_1b += integrals.get_1b(p, p);
  }
  return e_hf_1b;
}<|MERGE_RESOLUTION|>--- conflicted
+++ resolved
@@ -603,19 +603,13 @@
 void ChemSystem::post_variation(std::vector<std::vector<size_t>>& connections) {
   if (Config::get<bool>("get_1rdm_csv", false)) {
     RDM rdm(integrals);
-    rdm.get_1rdm(dets, coefs);
+    rdm.get_1rdm(dets, coefs[0]);
     rdm.dump_1rdm();
   }
 
   if (Config::get<bool>("2rdm", false) || Config::get<bool>("get_2rdm_csv", false)) {
-<<<<<<< HEAD
     RDM rdm(integrals);
-    rdm.get_2rdm(dets, coefs, connections);
-=======
-    RDM rdm(&integrals);
-    Timer::start("get 2rdm");
     rdm.get_2rdm(dets, coefs[0], connections);
->>>>>>> 70136df5
     connections.clear();
     rdm.dump_2rdm(Config::get<bool>("get_2rdm_csv", false));
   }
@@ -631,55 +625,14 @@
     Result::put("s2", s2);
   }
 
-<<<<<<< HEAD
-=======
-  /*
-  if (Config::get<bool>("natorb", false)) {
-    if (time_sym && !unpacked) {
-      unpack_time_sym();
-      unpacked = true;
-    }
-    RDM rdm(&integrals);
-    rdm.get_1rdm(dets, coefs[0]);
-    Timer::checkpoint("get 1rdm");
-
-    Optimization natorb_optimizer(&rdm, &integrals);
-    natorb_optimizer.generate_natorb_integrals();
-    natorb_optimizer.dump_integrals("FCIDUMP_natorb");
-    Timer::checkpoint("generate natorb integrals");
-
-    std::exit(0);
-  }
-  */
-
->>>>>>> 70136df5
   if (Config::get<bool>("2rdm_slow", false)) {
     if (time_sym && !unpacked) {
       unpack_time_sym();
       unpacked = true;
     }
-<<<<<<< HEAD
     RDM rdm(integrals);
-    rdm.get_2rdm_slow(dets, coefs);
-    rdm.dump_2rdm(Config::get<bool>("get_2rdm_csv", false));
-=======
-    RDM rdm(&integrals);
-    Timer::start("get 2rdm (slow)");
     rdm.get_2rdm_slow(dets, coefs[0]);
     rdm.dump_2rdm(Config::get<bool>("get_2rdm_csv", false));
-    Timer::end();
-  }
-
-  if (Config::get<bool>("get_1rdm_csv", false)) {
-    if (time_sym && !unpacked) {
-      unpack_time_sym();
-      unpacked = true;
-    }
-    RDM rdm(&integrals);
-    Timer::start("get_1rdm");
-    rdm.get_1rdm(dets, coefs[0], true);
-    Timer::end();
->>>>>>> 70136df5
   }
 }
 
@@ -688,43 +641,20 @@
     const std::string& method) {
 
   if (method == "natorb") {  // natorb optimization
-<<<<<<< HEAD
     hamiltonian_matrix.clear();
-    Optimization natorb_optimizer(integrals, hamiltonian_matrix, dets, coefs);
-=======
-    if (time_sym) unpack_time_sym();
-    
-    RDM rdm(&integrals);
-    rdm.get_1rdm(dets, coefs[0]);
-
-    variation_cleanup();
-    Optimization natorb_optimizer(&rdm, &integrals);
->>>>>>> 70136df5
+    Optimization natorb_optimizer(integrals, hamiltonian_matrix, dets, coefs[0]);
 
     Timer::start("Natorb optimization");
     natorb_optimizer.get_natorb_rotation_matrix();
     Timer::end();
 
-<<<<<<< HEAD
     variation_cleanup();
-=======
-    rotation_matrix *= natorb_optimizer.get_rotation_matrix();
-    Timer::start("rewrite integrals");
-    natorb_optimizer.rewrite_integrals();
-    Timer::end();
-
-  } else {  // optorb optimization
-    Timer::start("create RDMs");
-
-    RDM rdm(&integrals);
-    rdm.get_2rdm(dets, coefs[0], *connections_ptr);
->>>>>>> 70136df5
 
     rotation_matrix *= natorb_optimizer.rotation_matrix();
     natorb_optimizer.rotate_and_rewrite_integrals();
 
   } else {  // optorb optimization
-    Optimization optorb_optimizer(integrals, hamiltonian_matrix, dets, coefs);
+    Optimization optorb_optimizer(integrals, hamiltonian_matrix, dets, coefs[0]);
 
     if (Util::str_equals_ci("newton", method)) {
       Timer::start("Newton optimization");
@@ -740,7 +670,7 @@
       optorb_optimizer.generate_optorb_integrals_from_bfgs();
     } else if (Util::str_equals_ci("full_optimization", method)) {
       Timer::start("Full optimization");
-      optorb_optimizer.get_optorb_rotation_matrix_from_full_optimization(energy_var);
+      optorb_optimizer.get_optorb_rotation_matrix_from_full_optimization(energy_var[0]);
     } else {
       Timer::start("Approximate Newton optimization");
       optorb_optimizer.get_optorb_rotation_matrix_from_approximate_newton();
@@ -766,6 +696,7 @@
     state.shrink_to_fit();
   }
   max_hci_queue_elem = 0.;
+  max_singles_queue_elem = 0.;
   hci_queue.clear();
   singles_queue.clear();
   sym_orbs.clear();
