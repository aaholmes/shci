--- conflicted
+++ resolved
@@ -5,12 +5,9 @@
 #include <vector>
 #include "../det/det.h"
 #include "hpqrs.h"
-<<<<<<< HEAD
 #include "integrals_hasher.h"
 #include "point_group.h"
-=======
 #include "integrals_container.h"
->>>>>>> 79749ed0
 
 class Integrals {
  public:
