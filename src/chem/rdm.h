--- conflicted
+++ resolved
@@ -26,20 +26,14 @@
     size_t nonsym_combine4(const size_t, const size_t, const size_t, const size_t) const;
   */
 
-<<<<<<< HEAD
   void get_2rdm_slow(const std::vector<Det>&, const std::vector<double>&, const Integrals&);
 
-=======
->>>>>>> 502ce979
   void get_2rdm(
       const std::vector<Det>&,
       const std::vector<double>&,
       const Integrals&,
-<<<<<<< HEAD
-      const SparseMatrix& connections);
-=======
+      const SparseMatrix& connections,
       const bool dump_csv = false);
->>>>>>> 502ce979
 
  private:
   unsigned n_orbs, n_up, n_dn;
@@ -53,7 +47,6 @@
   int permfac_ccaa(HalfDet halfket, unsigned p, unsigned q, unsigned r, unsigned s) const;
 
   void compute_energy_from_rdm(const Integrals& integrals) const;
-<<<<<<< HEAD
 
   void get_2rdm_elements(
       const Det& connected_det,
@@ -62,6 +55,4 @@
       const double& this_coef);
 
   void write_in_2rdm(unsigned p, unsigned q, unsigned r, unsigned s, double value);
-=======
->>>>>>> 502ce979
 };