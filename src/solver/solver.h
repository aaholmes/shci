--- conflicted
+++ resolved
@@ -357,43 +357,6 @@
 
     // Random execution and broadcast.
     if (!dets_converged) {
-<<<<<<< HEAD
-      fgpl::DistRange<size_t>(0, n_dets).for_each(
-          [&](const size_t i) {
-            const auto& det = system.dets[i];
-            const double coef = system.coefs[i];
-            double eps_min = eps_var / std::abs(coef);
-            if (system.time_sym && det.up != det.dn) eps_min *= Util::SQRT2;
-            if (eps_min >= eps_tried_prev[i] * 0.99) return;
-            Det connected_det_reg;
-            const auto& connected_det_handler = [&](const Det& connected_det, const int n_excite) {
-              connected_det_reg = connected_det;
-              if (system.time_sym && connected_det.up > connected_det.dn) {
-                connected_det_reg.reverse_spin();
-              }
-              if (var_dets.has(connected_det_reg)) return;
-              if (n_excite == 1) {
-                const double h_ai = system.get_hamiltonian_elem(det, connected_det, 1);
-                if (std::abs(h_ai) < eps_min) return;  // Filter out small single excitation.
-              }
-              dist_new_dets.async_set(connected_det_reg);
-            };
-            system.find_connected_dets(det, eps_tried_prev[i], eps_min, connected_det_handler);
-            eps_tried_prev[i] = eps_min;
-          },
-          Parallel::is_master());
-
-      dist_new_dets.sync();
-      n_dets_new = n_dets + dist_new_dets.get_n_keys();
-      system.dets.reserve(n_dets_new);
-      system.coefs.reserve(n_dets_new);
-      dist_new_dets.for_each_serial([&](const Det& connected_det, const size_t) {
-        var_dets.set(connected_det);
-        system.dets.push_back(connected_det);
-        system.coefs.push_back(1.0e-15);
-      });
-      dist_new_dets.clear_and_shrink();
-=======
       n_dets_new = n_dets;
       for (size_t j = 0; j < 5; j++) {
         fgpl::DistRange<size_t>(j, n_dets, 5).for_each([&](const size_t i) {
@@ -431,7 +394,6 @@
         dist_new_dets.clear();
         if (Parallel::is_master()) printf("%zu%% ", (j + 1) * 20);
       }
->>>>>>> 79749ed0
 
       if (Parallel::is_master()) {
         printf("\nNumber of dets / new dets: %'zu / %'zu\n", n_dets_new, n_dets_new - n_dets);
