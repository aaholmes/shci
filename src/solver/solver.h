#pragma once

#include <fgpl/src/broadcast.h>
#include <fgpl/src/dist_hash_map.h>
#include <fgpl/src/dist_hash_set.h>
#include <fgpl/src/dist_range.h>
#include <fgpl/src/hash_set.h>
#include <fgpl/src/reducer.h>
#include <hps/src/hps.h>
#include <omp_hash_map/src/omp_hash_map.h>
#include <omp_hash_map/src/omp_hash_set.h>
#include <cmath>
#include <cstdlib>
#include <functional>
#include <unordered_set>

#include "../config.h"
#include "../det/det.h"
#include "../math_vector.h"
#include "../parallel.h"
#include "../result.h"
#include "../timer.h"
#include "../util.h"
#include "davidson.h"
#include "green.h"
#include "hamiltonian.h"
#include "hc_server.h"
#include "uncert_result.h"

template <class S>
class Solver {
 public:
  void run();

 private:
  S system;

  Hamiltonian<S> hamiltonian;

  std::vector<double> eps_tried_prev;

  fgpl::HashSet<Det, DetHasher> var_dets;

  size_t pt_mem_avail;

  size_t var_iteration_global;

  double eps_var_min;

  double eps_pt;

  double eps_pt_dtm;

  double eps_pt_psto;

  double target_error;

  void run_all_variations();

  void run_variation(const double eps_var, const bool until_converged = true);

  void run_all_perturbations();

  void run_perturbation(const double eps_var);

  double get_energy_pt_dtm(const double eps_var);

  UncertResult get_energy_pt_psto(const double eps_var, const double energy_pt_dtm);

  UncertResult get_energy_pt_sto(const double eps_var, const UncertResult& get_energy_pt_sto);

  bool load_variation_result(const std::string& filename);

  void save_variation_result(const std::string& filename);

  void print_dets_info() const;

  std::string get_wf_filename(const double eps_var) const;

  template <class C>
  std::array<double, 2> mapreduce_sum(
      const fgpl::DistHashMap<Det, C, DetHasher>& map,
      const std::function<double(const Det& det, const C& hc_sum)>& mapper) const;
};

template <class S>
void Solver<S>::run() {
  Timer::start("setup");
  std::setlocale(LC_ALL, "en_US.UTF-8");
  system.setup();
  target_error = Config::get<double>("target_error", 5.0e-5);
  Result::put("energy_hf", system.energy_hf);
  Timer::end();

<<<<<<< HEAD
  Timer::start("variation");
  run_all_variations();
  SparseMatrix connections = hamiltonian.matrix;  // TODO: fix this

  hamiltonian.clear();
  Timer::end();

  Timer::start("post variation");
  system.post_variation(connections);
=======
  if (!Config::get<bool>("skip_var", false)) {
    Timer::start("variation");
    run_all_variations();
    hamiltonian.clear();
    Timer::end();
  }

  Timer::start("post variation");

  if (Config::get<bool>("hc_server_mode", false)) {
    if (system.time_sym) throw std::invalid_argument("time sym hc server not implemented");
    const auto& wf_filename = get_wf_filename(eps_var_min);
    if (!load_variation_result(wf_filename)) throw std::runtime_error("failed to load wf");
    hamiltonian.update(system);
    HcServer<S> server(system, hamiltonian);
    server.run();
    return;
  }

  if (Config::get<bool>("get_green", false)) {
    if (system.time_sym) throw std::invalid_argument("time sym green not implemented");
    Timer::start("green");
    Green<S> green(system, hamiltonian);
    green.run();
    Timer::end();
  }

  system.post_variation();

>>>>>>> 502ce979
  Timer::end();

  if (Config::get<bool>("var_only", false)) return;

  Timer::start("perturbation");
  run_all_perturbations();
  system.post_perturbation();
  Timer::end();
}

template <class S>
void Solver<S>::run_all_variations() {
  const auto& eps_vars = Config::get<std::vector<double>>("eps_vars");
  const auto& eps_vars_schedule = Config::get<std::vector<double>>("eps_vars_schedule");
  double eps_var_prev = Util::INF;
  for (const auto& det : system.dets) var_dets.set(det);
  auto it_schedule = eps_vars_schedule.begin();
  var_iteration_global = 0;
  eps_var_min = eps_vars.back();
  for (const double eps_var : eps_vars) {
    Timer::start(Util::str_printf("eps_var %#.2e", eps_var));
    const auto& filename = get_wf_filename(eps_var);
    if (Config::get<bool>("force_var", false) || !load_variation_result(filename)) {
      // Perform extra scheduled eps.
      while (it_schedule != eps_vars_schedule.end() && *it_schedule >= eps_var_prev) it_schedule++;
      while (it_schedule != eps_vars_schedule.end() && *it_schedule > eps_var) {
        const double eps_var_extra = *it_schedule;
        Timer::start(Util::str_printf("extra %#.2e", eps_var_extra));
        run_variation(eps_var_extra, false);
        Timer::end();
        it_schedule++;
      }

      Timer::start("main");
      run_variation(eps_var);
      Result::put<double>(Util::str_printf("energy_var/%#.2e", eps_var), system.energy_var);
      Timer::end();
      save_variation_result(filename);
    } else {
      eps_tried_prev.clear();
      var_dets.clear();
      for (const auto& det : system.dets) var_dets.set(det);
      //      hamiltonian.clear();
      Result::put<double>(Util::str_printf("energy_var/%#.2e", eps_var), system.energy_var);
    }
    eps_var_prev = eps_var;
    Timer::end();
  }

  //  hamiltonian.clear();
  eps_tried_prev.clear();
  eps_tried_prev.shrink_to_fit();
  var_dets.clear_and_shrink();
}

template <class S>
void Solver<S>::run_all_perturbations() {
  const auto& eps_vars = Config::get<std::vector<double>>("eps_vars");
  for (const double eps_var : eps_vars) {
    Timer::start(Util::str_printf("eps_var %#.2e", eps_var));
    run_perturbation(eps_var);
    Timer::end();
  }
}

template <class S>
void Solver<S>::run_variation(const double eps_var, const bool until_converged) {
  Davidson davidson;
  fgpl::DistHashSet<Det, DetHasher> dist_new_dets;
  size_t n_dets = system.get_n_dets();
  size_t n_dets_new = n_dets;
  double energy_var_prev = 0.0;
  bool converged = false;
  size_t iteration = 0;
  bool dets_converged = false;

  while (!converged) {
    eps_tried_prev.resize(n_dets, Util::INF);
    if (until_converged) Timer::start(Util::str_printf("#%zu", iteration + 1));

    // Random execution and broadcast.
    if (!dets_converged) {
      fgpl::DistRange<size_t>(0, n_dets).for_each(
          [&](const size_t i) {
            const auto& det = system.dets[i];
            const double coef = system.coefs[i];
            double eps_min = eps_var / std::abs(coef);
            if (system.time_sym && det.up != det.dn) eps_min *= Util::SQRT2;
            if (eps_min >= eps_tried_prev[i] * 0.99) return;
            Det connected_det_reg;
            const auto& connected_det_handler = [&](const Det& connected_det, const int n_excite) {
              connected_det_reg = connected_det;
              if (system.time_sym && connected_det.up > connected_det.dn) {
                connected_det_reg.reverse_spin();
              }
              if (var_dets.has(connected_det_reg)) return;
              if (n_excite == 1) {
                const double h_ai = system.get_hamiltonian_elem(det, connected_det, 1);
                if (std::abs(h_ai) < eps_min) return;  // Filter out small single excitation.
              }
              dist_new_dets.async_set(connected_det_reg);
            };
            system.find_connected_dets(det, eps_tried_prev[i], eps_min, connected_det_handler);
            eps_tried_prev[i] = eps_min;
          },
          Parallel::is_master());

      dist_new_dets.sync();
      n_dets_new = n_dets + dist_new_dets.get_n_keys();
      system.dets.reserve(n_dets_new);
      system.coefs.reserve(n_dets_new);
      dist_new_dets.for_each_serial([&](const Det& connected_det, const size_t) {
        var_dets.set(connected_det);
        system.dets.push_back(connected_det);
        system.coefs.push_back(1.0e-6);
      });
      dist_new_dets.clear_and_shrink();

      if (Parallel::is_master()) {
        printf("Number of dets / new dets: %'zu / %'zu\n", n_dets_new, n_dets_new - n_dets);
      }
      Timer::checkpoint("get next det list");

      hamiltonian.update(system);
    }

    const double davidson_target_error = until_converged ? target_error / 5000 : target_error / 50;
    davidson.diagonalize(
        hamiltonian.matrix, system.coefs, davidson_target_error, Parallel::is_master());
    const double energy_var_new = davidson.get_lowest_eigenvalue();
    system.coefs = davidson.get_lowest_eigenvector();
    Timer::checkpoint("diagonalize sparse hamiltonian");
    var_iteration_global++;
    if (Parallel::is_master()) {
      printf("Iteration %zu ", var_iteration_global);
      printf("eps1= %#.2e ndets= %'zu energy= %.8f\n", eps_var, n_dets_new, energy_var_new);
    }
    if (std::abs(energy_var_new - energy_var_prev) < target_error * 0.001) {
      converged = true;
    }
    if (n_dets_new < n_dets * 1.001) {
      dets_converged = true;
      if (davidson.converged) converged = true;
    }
    n_dets = n_dets_new;
    energy_var_prev = energy_var_new;
    if (!until_converged) break;
    Timer::end();
    iteration++;
  }
  system.energy_var = energy_var_prev;
  if (Parallel::is_master() && until_converged) {
    printf("Final iteration %zu ", var_iteration_global);
    printf("eps1= %#.2e ndets= %'zu energy= %.8f\n", eps_var, n_dets, system.energy_var);
    print_dets_info();
  }
}

template <class S>
void Solver<S>::run_perturbation(const double eps_var) {
  // If result already exists, return.
  eps_pt = Config::get<double>("eps_pt", eps_var * 1e-6);
  eps_pt_psto = Config::get<double>("eps_pt_psto", eps_var / 500);
  eps_pt_dtm = Config::get<double>("eps_pt_dtm", eps_var / 50);
  double min_eps_pt_dtm = Config::get<double>("min_eps_pt_dtm", 1.0e-6);
  double min_eps_pt_psto = Config::get<double>("min_eps_pt_psto", 1.0e-7);
  if (eps_pt_dtm < min_eps_pt_dtm) eps_pt_dtm = min_eps_pt_dtm;
  if (eps_pt_psto < min_eps_pt_psto) eps_pt_psto = min_eps_pt_psto;

  const auto& value_entry = Util::str_printf("energy_total/%#.2e/%#.2e/value", eps_var, eps_pt);
  const auto& uncert_entry = Util::str_printf("energy_total/%#.2e/%#.2e/uncert", eps_var, eps_pt);
  UncertResult res(Result::get<double>(value_entry, 0.0));
  if (res.value != 0.0) {
    if (Parallel::is_master()) {
      res.uncert = Result::get<double>(uncert_entry, 0.0);
      printf("Total energy: %s (loaded from result file)\n", res.to_string().c_str());
    }
    if (!Config::get<bool>("force_pt", false)) return;
  }

  // Load var wf.
  const auto& var_filename = get_wf_filename(eps_var);
  if (!load_variation_result(var_filename)) {
    throw new std::runtime_error("cannot load variation results");
  }
  system.update_diag_helper();
  if (system.time_sym) system.unpack_time_sym();

  // Perform multi stage PT.
  system.dets.shrink_to_fit();
  system.coefs.shrink_to_fit();
  var_dets.clear_and_shrink();
  var_dets.reserve(system.get_n_dets());
  for (const auto& det : system.dets) var_dets.set(det);
  const size_t mem_total = Util::get_mem_total();
  const size_t mem_var = system.get_n_dets() * (8 + N_CHUNKS * 16 * 2) * 2 / 1000;
  pt_mem_avail = (mem_total * 0.8 - mem_var);
  const size_t n_procs = Parallel::get_n_procs();
  if (n_procs >= 2) {
    pt_mem_avail = static_cast<size_t>(pt_mem_avail * 0.7 * n_procs);
  }
  const double energy_pt_dtm = get_energy_pt_dtm(eps_var);
  const UncertResult energy_pt_psto = get_energy_pt_psto(eps_var, energy_pt_dtm);
  const UncertResult energy_pt = get_energy_pt_sto(eps_var, energy_pt_psto);
  if (Parallel::is_master()) {
    printf("Total energy: %s Ha\n", energy_pt.to_string().c_str());
  }
  Result::put(value_entry, energy_pt.value);
  Result::put(uncert_entry, energy_pt.uncert);
}

template <class S>
double Solver<S>::get_energy_pt_dtm(const double eps_var) {
  if (eps_pt_dtm >= 1.0) return system.energy_var;
  Timer::start(Util::str_printf("dtm %#.2e", eps_pt_dtm));
  const size_t n_var_dets = system.get_n_dets();
  size_t n_batches = Config::get<size_t>("n_batches_pt_dtm", 0);
  fgpl::DistHashMap<Det, MathVector<double, 1>, DetHasher> hc_sums;
  const DetHasher det_hasher;

  // Estimate best n batches.
  if (n_batches == 0) {
    fgpl::DistRange<size_t>(50, n_var_dets, 100).for_each([&](const size_t i) {
      const Det& det = system.dets[i];
      const double coef = system.coefs[i];
      const auto& pt_det_handler = [&](const Det& det_a, const int n_excite) {
        if (var_dets.has(det_a)) return;
        const size_t det_a_hash = det_hasher(det_a);
        const size_t batch_hash = Util::rehash(det_a_hash);
        if ((batch_hash & 127) != 0) return;  // use 1st of 16 batches.
        if (n_excite == 1) {
          const double h_ai = system.get_hamiltonian_elem(det, det_a, n_excite);
          const double hc = h_ai * coef;
          if (std::abs(hc) < eps_pt_dtm) return;  // Filter out small single excitation.
        }
        MathVector<double, 1> contrib;
        hc_sums.async_set(det_a, contrib);
      };
      system.find_connected_dets(det, Util::INF, eps_pt_dtm / std::abs(coef), pt_det_handler);
    });
    hc_sums.sync();
    const size_t n_pt_dets = hc_sums.get_n_keys();
    n_batches = static_cast<size_t>(
        ceil(2.0 * 128 * 100 / 1000 * n_pt_dets * (N_CHUNKS * 16 + 16) / pt_mem_avail));
    if (n_batches == 0) n_batches = 1;
    if (Parallel::is_master()) {
      printf("Number of batches chosen: %zu\n", n_batches);
    }
    Timer::checkpoint("determine n batches");
    hc_sums.clear();
  }

  double energy_sum = 0.0;
  double energy_sq_sum = 0.0;
  size_t n_pt_dets_sum = 0;
  UncertResult energy_pt_dtm;

  for (size_t batch_id = 0; batch_id < n_batches; batch_id++) {
    Timer::start(Util::str_printf("#%zu/%zu", batch_id + 1, n_batches));

    for (size_t j = 0; j < 5; j++) {
      fgpl::DistRange<size_t>(j, n_var_dets, 5).for_each([&](const size_t i) {
        const Det& det = system.dets[i];
        const double coef = system.coefs[i];
        const auto& pt_det_handler = [&](const Det& det_a, const int n_excite) {
          const size_t det_a_hash = det_hasher(det_a);
          const size_t batch_hash = Util::rehash(det_a_hash);
          if (batch_hash % n_batches != batch_id) return;
          if (var_dets.has(det_a)) return;
          const double h_ai = system.get_hamiltonian_elem(det, det_a, n_excite);
          const double hc = h_ai * coef;
          if (std::abs(hc) < eps_pt_dtm) return;  // Filter out small single excitation.
          const MathVector<double, 1> contrib(hc);
          hc_sums.async_set(det_a, contrib, fgpl::Reducer<MathVector<double, 1>>::sum);
        };
        system.find_connected_dets(det, Util::INF, eps_pt_dtm / std::abs(coef), pt_det_handler);
      });
      hc_sums.sync(fgpl::Reducer<MathVector<double, 1>>::sum);
      if (Parallel::is_master()) printf("%zu%% ", (j + 1) * 20);
    }
    const size_t n_pt_dets = hc_sums.get_n_keys();
    if (Parallel::is_master()) {
      printf("\nNumber of dtm pt dets: %'zu\n", n_pt_dets);
    }
    n_pt_dets_sum += n_pt_dets;
    Timer::checkpoint("create hc sums");

    const auto& energy_pt_dtm_batch = mapreduce_sum<MathVector<double, 1>>(
        hc_sums, [&](const Det& det_a, const MathVector<double, 1>& hc_sum) {
          const double H_aa = system.get_hamiltonian_elem(det_a, det_a, 0);
          const double contrib = hc_sum[0] * hc_sum[0] / (system.energy_var - H_aa);
          return contrib;
        });
    energy_sum += energy_pt_dtm_batch[0];
    energy_sq_sum += energy_pt_dtm_batch[1];
    energy_pt_dtm.value = energy_sum / (batch_id + 1) * n_batches;
    if (batch_id == n_batches - 1) {
      energy_pt_dtm.uncert = 0.0;
    } else {
      const double energy_avg = energy_sum / n_pt_dets_sum;
      const double sample_stdev = sqrt(energy_sq_sum / n_pt_dets_sum - energy_avg * energy_avg);
      energy_pt_dtm.uncert = sample_stdev * sqrt(n_pt_dets_sum) / (batch_id + 1) * n_batches;
    }

    if (Parallel::is_master()) {
      printf("PT dtm batch correction: " ENERGY_FORMAT "\n", energy_pt_dtm_batch[0]);
      printf("PT dtm correction (eps1= %.2e):", eps_var);
      printf(" %s Ha\n", energy_pt_dtm.to_string().c_str());
      printf("PT dtm total energy (eps1= %.2e):", eps_var);
      printf(" %s Ha\n", (energy_pt_dtm + system.energy_var).to_string().c_str());
    }

    hc_sums.clear();
    Timer::end();  // batch
  }

  Timer::end();  // dtm
  return energy_pt_dtm.value + system.energy_var;
}

template <class S>
UncertResult Solver<S>::get_energy_pt_psto(const double eps_var, const double energy_pt_dtm) {
  if (eps_pt_psto >= eps_pt_dtm) return UncertResult(energy_pt_dtm, 0.0);

  Timer::start(Util::str_printf("psto %#.2e", eps_pt_psto));
  const size_t n_var_dets = system.get_n_dets();
  size_t n_batches = Config::get<size_t>("n_batches_pt_psto", 0);
  fgpl::DistHashMap<Det, MathVector<double, 2>, DetHasher> hc_sums;
  const DetHasher det_hasher;

  // Estimate best n batches.
  if (n_batches == 0) {
    fgpl::DistRange<size_t>(50, n_var_dets, 100).for_each([&](const size_t i) {
      const Det& det = system.dets[i];
      const double coef = system.coefs[i];
      const auto& pt_det_handler = [&](const Det& det_a, const int n_excite) {
        if (var_dets.has(det_a)) return;
        const size_t det_a_hash = det_hasher(det_a);
        const size_t batch_hash = Util::rehash(det_a_hash);
        if ((batch_hash & 127) != 0) return;  // use 1st of 16 batches.
        if (n_excite == 1) {
          const double h_ai = system.get_hamiltonian_elem(det, det_a, n_excite);
          const double hc = h_ai * coef;
          if (std::abs(hc) < eps_pt_psto) return;  // Filter out small single excitation.
        }
        MathVector<double, 2> contrib;
        hc_sums.async_set(det_a, contrib);
      };
      system.find_connected_dets(det, Util::INF, eps_pt_psto / std::abs(coef), pt_det_handler);
    });
    hc_sums.sync();
    const size_t n_pt_dets = hc_sums.get_n_keys();
    const double mem_usage = Config::get<double>("pt_sto_mem_usage", 1.0);
    n_batches = static_cast<size_t>(ceil(
        2.0 * 128 * 100 / 1000 * n_pt_dets * (N_CHUNKS * 16 + 16) / (pt_mem_avail * mem_usage)));
    if (n_batches < 16) n_batches = 16;
    if (Parallel::is_master()) {
      printf("Number of batches chosen: %zu\n", n_batches);
    }
    Timer::checkpoint("determine n batches");
    hc_sums.clear();
  }

  double energy_sum = 0.0;
  double energy_sq_sum = 0.0;
  size_t n_pt_dets_sum = 0;
  UncertResult energy_pt_psto;

  for (size_t batch_id = 0; batch_id < n_batches; batch_id++) {
    Timer::start(Util::str_printf("#%zu/%zu", batch_id + 1, n_batches));

    for (size_t j = 0; j < 5; j++) {
      fgpl::DistRange<size_t>(j, n_var_dets, 5).for_each([&](const size_t i) {
        const Det& det = system.dets[i];
        const double coef = system.coefs[i];
        const auto& pt_det_handler = [&](const Det& det_a, const int n_excite) {
          const size_t det_a_hash = det_hasher(det_a);
          const size_t batch_hash = Util::rehash(det_a_hash);
          if (batch_hash % n_batches != batch_id) return;
          if (var_dets.has(det_a)) return;
          const double h_ai = system.get_hamiltonian_elem(det, det_a, n_excite);
          const double hc = h_ai * coef;
          if (std::abs(hc) < eps_pt_psto) return;  // Filter out small single excitation.
          MathVector<double, 2> contrib;
          contrib[0] = hc;
          if (std::abs(hc) >= eps_pt_dtm) contrib[1] = hc;
          hc_sums.async_set(det_a, contrib, fgpl::Reducer<MathVector<double, 2>>::sum);
        };
        system.find_connected_dets(det, Util::INF, eps_pt_psto / std::abs(coef), pt_det_handler);
      });
      hc_sums.sync(fgpl::Reducer<MathVector<double, 2>>::sum);
      if (Parallel::is_master()) printf("%zu%% ", (j + 1) * 20);
    }
    const size_t n_pt_dets = hc_sums.get_n_keys();
    if (Parallel::is_master()) {
      printf("\nNumber of psto pt dets: %'zu\n", n_pt_dets);
    }
    n_pt_dets_sum += n_pt_dets;
    Timer::checkpoint("create hc sums");

    const auto& energy_pt_psto_batch = mapreduce_sum<MathVector<double, 2>>(
        hc_sums, [&](const Det& det_a, const MathVector<double, 2>& hc_sum) {
          const double hc_sum_sq_diff = hc_sum[0] * hc_sum[0] - hc_sum[1] * hc_sum[1];
          const double H_aa = system.get_hamiltonian_elem(det_a, det_a, 0);
          const double contrib = hc_sum_sq_diff / (system.energy_var - H_aa);
          return contrib;
        });
    energy_sum += energy_pt_psto_batch[0];
    energy_sq_sum += energy_pt_psto_batch[1];
    energy_pt_psto.value = energy_sum / (batch_id + 1) * n_batches;
    if (batch_id == n_batches - 1) {
      energy_pt_psto.uncert = 0.0;
    } else {
      const double energy_avg = energy_sum / n_pt_dets_sum;
      const double sample_stdev = sqrt(energy_sq_sum / n_pt_dets_sum - energy_avg * energy_avg);
      energy_pt_psto.uncert = sample_stdev * sqrt(n_pt_dets_sum) / (batch_id + 1) * n_batches;
    }

    if (Parallel::is_master()) {
      printf("PT psto batch correction: " ENERGY_FORMAT "\n", energy_pt_psto_batch[0]);
      printf("PT psto correction (eps1= %.2e):", eps_var);
      printf(" %s Ha\n", energy_pt_psto.to_string().c_str());
      printf("PT psto total energy (eps1= %.2e):", eps_var);
      printf(" %s Ha\n", (energy_pt_psto + energy_pt_dtm).to_string().c_str());
    }

    hc_sums.clear();
    Timer::end();  // batch

    if (energy_pt_psto.uncert <= target_error * 0.4 && batch_id < n_batches - 2) break;
    if (eps_pt_psto <= eps_pt && energy_pt_psto.uncert <= target_error) break;
  }

  Timer::end();  // psto
  return energy_pt_psto + energy_pt_dtm;
}

template <class S>
UncertResult Solver<S>::get_energy_pt_sto(
    const double eps_var, const UncertResult& energy_pt_psto) {
  if (eps_pt >= eps_pt_psto) return energy_pt_psto;

  const size_t max_pt_iterations = Config::get<size_t>("max_pt_iterations", 100);
  fgpl::DistHashMap<Det, MathVector<double, 3>, DetHasher> hc_sums;
  const size_t n_var_dets = system.get_n_dets();
  size_t n_batches = Config::get<size_t>("n_batches_pt_sto", 0);
  if (n_batches == 0) n_batches = 128;
  size_t n_samples = Config::get<size_t>("n_samples_pt_sto", 0);
  std::vector<double> probs(n_var_dets);
  std::vector<double> cum_probs(n_var_dets);  // For sampling.
  std::unordered_map<size_t, unsigned> sample_dets;
  std::vector<size_t> sample_dets_list;
  size_t iteration = 0;
  const DetHasher det_hasher;

  UncertResult energy_pt_sto;
  std::vector<double> energy_pt_sto_loops;

  // Contruct probs.
  double sum_weights = 0.0;
  for (size_t i = 0; i < n_var_dets; i++) sum_weights += std::abs(system.coefs[i]);
  for (size_t i = 0; i < n_var_dets; i++) {
    probs[i] = std::abs(system.coefs[i]) / sum_weights;
    cum_probs[i] = probs[i];
    if (i > 0) cum_probs[i] += cum_probs[i - 1];
  }

  const unsigned random_seed = Config::get<unsigned>("random_seed", time(nullptr));
  srand(random_seed);
  Timer::start(Util::str_printf("sto %#.2e", eps_pt));

  // Estimate best n sample.
  if (n_samples == 0) {
    for (size_t i = 0; i < 1000; i++) {
      const double rand_01 = (static_cast<double>(rand()) / (RAND_MAX));
      const int sample_det_id =
          std::lower_bound(cum_probs.begin(), cum_probs.end(), rand_01) - cum_probs.begin();
      if (sample_dets.count(sample_det_id) == 0) sample_dets_list.push_back(sample_det_id);
      sample_dets[sample_det_id]++;
    }
    fgpl::broadcast(sample_dets);
    fgpl::broadcast(sample_dets_list);
    size_t n_unique_samples = sample_dets_list.size();
    fgpl::DistRange<size_t>(0, n_unique_samples).for_each([&](const size_t sample_id) {
      const size_t i = sample_dets_list[sample_id];
      const Det& det = system.dets[i];
      const double coef = system.coefs[i];
      const auto& pt_det_handler = [&](const Det& det_a, const int n_excite) {
        if (var_dets.has(det_a)) return;
        const size_t det_a_hash = det_hasher(det_a);
        const size_t batch_hash = Util::rehash(det_a_hash);
        if ((batch_hash & 127) != 0) return;
        if (n_excite == 1) {
          const double h_ai = system.get_hamiltonian_elem(det, det_a, n_excite);
          const double hc = h_ai * coef;
          if (std::abs(hc) < eps_pt) return;  // Filter out small single excitation.
        }
        MathVector<double, 3> contrib;
        hc_sums.async_set(det_a, contrib);
      };
      system.find_connected_dets(det, Util::INF, eps_pt / std::abs(coef), pt_det_handler);
    });
    hc_sums.sync();
    const size_t n_pt_dets = hc_sums.get_n_keys();
    hc_sums.clear();
    const size_t n_pt_dets_batch = n_pt_dets * 128 / n_batches;
    const size_t bytes_per_det = N_CHUNKS * 16 + 24;
    const double mem_usage = Config::get<double>("pt_sto_mem_usage", 1.0);
    size_t n_unique_target =
        pt_mem_avail * mem_usage * 1000 * n_unique_samples / bytes_per_det / 3.0 / n_pt_dets_batch;
    const size_t max_unique_targets = n_var_dets / 8 + 1;
    if (n_unique_target >= max_unique_targets) n_unique_target = max_unique_targets;
    sample_dets.clear();
    sample_dets_list.clear();
    n_samples = 0;
    n_unique_samples = 0;
    while (n_unique_samples < n_unique_target) {
      const double rand_01 = (static_cast<double>(rand()) / (RAND_MAX));
      const int sample_det_id =
          std::lower_bound(cum_probs.begin(), cum_probs.end(), rand_01) - cum_probs.begin();
      if (sample_dets.count(sample_det_id) == 0) {
        n_unique_samples++;
      }
      n_samples++;
      sample_dets[sample_det_id]++;
    }
    sample_dets.clear();
    fgpl::broadcast(n_samples);
    if (Parallel::is_master()) {
      printf("Number of samples chosen: %'zu\n", n_samples);
    }
    Timer::checkpoint("determine n samples");
  }

  while (iteration < max_pt_iterations) {
    Timer::start(Util::str_printf("#%zu", iteration + 1));

    // Generate random sample
    for (size_t i = 0; i < n_samples; i++) {
      const double rand_01 = (static_cast<double>(rand()) / (RAND_MAX));
      const int sample_det_id =
          std::lower_bound(cum_probs.begin(), cum_probs.end(), rand_01) - cum_probs.begin();
      if (sample_dets.count(sample_det_id) == 0) sample_dets_list.push_back(sample_det_id);
      sample_dets[sample_det_id]++;
    }
    fgpl::broadcast(sample_dets);
    fgpl::broadcast(sample_dets_list);
    if (Parallel::is_master()) {
      printf("Number of unique samples chosen: %'zu\n", sample_dets_list.size());
    }

    // Select random batch.
    size_t batch_id = rand() % n_batches;
    fgpl::broadcast(batch_id);
    const size_t n_unique_samples = sample_dets_list.size();
    if (Parallel::is_master()) printf("Batch id: %zu / %zu\n", batch_id, n_batches);

    for (size_t j = 0; j < 5; j++) {
      fgpl::DistRange<size_t>(j, n_unique_samples, 5).for_each([&](const size_t sample_id) {
        const size_t i = sample_dets_list[sample_id];
        const double count = static_cast<double>(sample_dets[i]);
        const Det& det = system.dets[i];
        const double coef = system.coefs[i];
        const double prob = probs[i];
        const auto& pt_det_handler = [&](const Det& det_a, const int n_excite) {
          const size_t det_a_hash = det_hasher(det_a);
          const size_t batch_hash = Util::rehash(det_a_hash);
          if (batch_hash % n_batches != batch_id) return;
          if (var_dets.has(det_a)) return;
          const double h_ai = system.get_hamiltonian_elem(det, det_a, n_excite);
          const double hc = h_ai * coef;
          if (std::abs(hc) < eps_pt) return;  // Filter out small single excitation.
          const double factor = static_cast<double>(n_batches) / (n_samples * (n_samples - 1));

          MathVector<double, 3> contrib;
          contrib[0] = count * hc / prob * sqrt(factor);
          if (std::abs(hc) < eps_pt_psto) {
            contrib[2] = (n_samples - 1 - count / prob) * hc * hc * factor * count / prob;
          } else {
            contrib[1] = contrib[0];
          }
          hc_sums.async_set(det_a, contrib, fgpl::Reducer<MathVector<double, 3>>::sum);
        };
        system.find_connected_dets(det, Util::INF, eps_pt / std::abs(coef), pt_det_handler);
      });
      hc_sums.sync(fgpl::Reducer<MathVector<double, 3>>::sum);
      if (Parallel::is_master()) printf("%zu%% ", (j + 1) * 20);
    }
    const size_t n_pt_dets = hc_sums.get_n_keys();
    if (Parallel::is_master()) printf("\nNumber of sto pt dets: %'zu\n", n_pt_dets);
    sample_dets.clear();
    sample_dets_list.clear();
    Timer::checkpoint("create hc sums");

    const double energy_pt_sto_loop = mapreduce_sum<MathVector<double, 3>>(
        hc_sums, [&](const Det& det_a, const MathVector<double, 3>& hc_sum) {
          const double h_aa = system.get_hamiltonian_elem(det_a, det_a, 0);
          const double factor = 1.0 / (system.energy_var - h_aa);
          return (hc_sum[0] * hc_sum[0] - hc_sum[1] * hc_sum[1] + hc_sum[2]) * factor;
        })[0];

    energy_pt_sto_loops.push_back(energy_pt_sto_loop);
    energy_pt_sto.value = Util::avg(energy_pt_sto_loops);
    energy_pt_sto.uncert = Util::stdev(energy_pt_sto_loops) / sqrt(iteration + 1.0);
    if (Parallel::is_master()) {
      printf("PT sto loop correction: " ENERGY_FORMAT "\n", energy_pt_sto_loop);
      printf("PT sto correction (eps1= %.2e):", eps_var);
      printf(" %s Ha\n", energy_pt_sto.to_string().c_str());
      printf("PT sto total energy (eps1= %.2e):", eps_var);
      printf(" %s Ha\n", (energy_pt_sto + energy_pt_psto).to_string().c_str());
    }

    hc_sums.clear();
    Timer::end();
    iteration++;
    if (iteration >= 6 && (energy_pt_sto + energy_pt_psto).uncert <= target_error * 0.5) {
      break;
    }
    if (iteration >= 10 && (energy_pt_sto + energy_pt_psto).uncert <= target_error) {
      break;
    }
  }
  Timer::end();
  return energy_pt_sto + energy_pt_psto;
}

template <class S>
template <class C>
std::array<double, 2> Solver<S>::mapreduce_sum(
    const fgpl::DistHashMap<Det, C, DetHasher>& map,
    const std::function<double(const Det& det, const C& hc_sum)>& mapper) const {
  const int n_threads = omp_get_max_threads();
  std::vector<double> res_sq_thread(n_threads, 0.0);
  std::vector<double> res_thread(n_threads, 0.0);
  map.for_each([&](const Det& key, const size_t, const C& value) {
    const int thread_id = omp_get_thread_num();
    const double mapped = mapper(key, value);
    res_thread[thread_id] += mapped;
    res_sq_thread[thread_id] += mapped * mapped;
  });
  std::array<double, 2> res_local = {0.0, 0.0};
  std::array<double, 2> res;
  for (int i = 0; i < n_threads; i++) {
    res_local[0] += res_thread[i];
    res_local[1] += res_sq_thread[i];
  }
  MPI_Allreduce(&res_local, &res, 2, MPI_DOUBLE, MPI_SUM, MPI_COMM_WORLD);
  return res;
}

template <class S>
bool Solver<S>::load_variation_result(const std::string& filename) {
  std::string serialized;
  const int TRUNK_SIZE = 1 << 20;
  char buffer[TRUNK_SIZE];
  MPI_File file;
  int error;
  error = MPI_File_open(
      MPI_COMM_WORLD, filename.c_str(), MPI_MODE_RDONLY | MPI_MODE_RDONLY, MPI_INFO_NULL, &file);
  if (error) return false;
  MPI_Offset size;
  MPI_File_get_size(file, &size);
  MPI_Status status;
  while (size > TRUNK_SIZE) {
    MPI_File_read_all(file, buffer, TRUNK_SIZE, MPI_CHAR, &status);
    serialized.append(buffer, TRUNK_SIZE);
    size -= TRUNK_SIZE;
  }
  MPI_File_read_all(file, buffer, size, MPI_CHAR, &status);
  serialized.append(buffer, size);
  MPI_File_close(&file);
  hps::from_string(serialized, system);
  if (Parallel::is_master()) {
    printf("Loaded %'zu dets from: %s\n", system.get_n_dets(), filename.c_str());
    print_dets_info();
    printf("HF energy: " ENERGY_FORMAT "\n", system.energy_hf);
    printf("Variation energy: " ENERGY_FORMAT "\n", system.energy_var);
  }
  return true;
}

template <class S>
void Solver<S>::save_variation_result(const std::string& filename) {
  if (Parallel::is_master()) {
    std::ofstream file(filename, std::ofstream::binary);
    hps::to_stream(system, file);
    printf("Variation results saved to: %s\n", filename.c_str());
  }
}

template <class S>
void Solver<S>::print_dets_info() const {
  if (system.time_sym) {
    // Print effective dets for unpacked time sym.
    size_t n_eff_dets = 0;
    for (const auto& det : system.dets) {
      if (det.up == det.dn) {
        n_eff_dets += 1;
      } else if (det.up < det.dn) {
        n_eff_dets += 2;
      } else {
        throw std::runtime_error("wf has unvalid det for time sym");
      }
    }
    printf("Effect dets (without time sym): %'zu\n", n_eff_dets);
  }

  // Print excitations.
  std::unordered_map<unsigned, size_t> excitations;
  std::unordered_map<unsigned, double> weights;
  unsigned highest_excitation = 0;
  const auto& det_hf = system.dets[0];
  for (size_t i = 0; i < system.dets.size(); i++) {
    const auto& det = system.dets[i];
    const double coef = system.coefs[i];
    const unsigned n_excite = det_hf.up.n_diffs(det.up) + det_hf.dn.n_diffs(det.dn);
    if (det.up != det.dn && system.time_sym) {
      excitations[n_excite] += 2;
    } else {
      excitations[n_excite] += 1;
    }
    weights[n_excite] += coef * coef;
    if (highest_excitation < n_excite) highest_excitation = n_excite;
  }
  printf("%-10s%12s%16s\n", "Excite Lv", "# dets", "sum c^2");
  for (unsigned i = 0; i <= highest_excitation; i++) {
    if (excitations.count(i) == 0) {
      excitations[i] = 0;
      weights[i] = 0.0;
    }
    printf("%-10u%12zu%16.8f\n", i, excitations[i], weights[i]);
  }
}

template <class S>
std::string Solver<S>::get_wf_filename(const double eps_var) const {
  return Util::str_printf("wf_eps1_%#.2e.dat", eps_var);
}<|MERGE_RESOLUTION|>--- conflicted
+++ resolved
@@ -92,20 +92,14 @@
   Result::put("energy_hf", system.energy_hf);
   Timer::end();
 
-<<<<<<< HEAD
-  Timer::start("variation");
-  run_all_variations();
-  SparseMatrix connections = hamiltonian.matrix;  // TODO: fix this
-
-  hamiltonian.clear();
-  Timer::end();
-
-  Timer::start("post variation");
-  system.post_variation(connections);
-=======
+  SparseMatrix connections;
+
   if (!Config::get<bool>("skip_var", false)) {
     Timer::start("variation");
     run_all_variations();
+
+    if (Config::get<bool>("2rdm", false)) connections = hamiltonian.matrix;
+
     hamiltonian.clear();
     Timer::end();
   }
@@ -130,9 +124,8 @@
     Timer::end();
   }
 
-  system.post_variation();
-
->>>>>>> 502ce979
+  system.post_variation(connections);
+
   Timer::end();
 
   if (Config::get<bool>("var_only", false)) return;
@@ -486,8 +479,10 @@
     hc_sums.sync();
     const size_t n_pt_dets = hc_sums.get_n_keys();
     const double mem_usage = Config::get<double>("pt_sto_mem_usage", 1.0);
-    n_batches = static_cast<size_t>(ceil(
-        2.0 * 128 * 100 / 1000 * n_pt_dets * (N_CHUNKS * 16 + 16) / (pt_mem_avail * mem_usage)));
+    n_batches = static_cast<size_t>(
+        ceil(
+            2.0 * 128 * 100 / 1000 * n_pt_dets * (N_CHUNKS * 16 + 16) /
+            (pt_mem_avail * mem_usage)));
     if (n_batches < 16) n_batches = 16;
     if (Parallel::is_master()) {
       printf("Number of batches chosen: %zu\n", n_batches);
