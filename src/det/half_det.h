#pragma once

#include <hps/src/hps.h>
#include <array>
#include <set>
#include <vector>
#include "diff_result.h"

<<<<<<< HEAD
#define N_CHUNKS 2 
=======
// #define INF_ORBS
#define N_CHUNKS 2
>>>>>>> 8b1bde22

class HalfDet {
 public:
  HalfDet();

  HalfDet& set(unsigned orb);

  HalfDet& unset(unsigned orb);

  bool has(unsigned orb) const;

  std::vector<unsigned> get_occupied_orbs() const;

  unsigned n_diffs(const HalfDet& rhs) const;

  DiffResult diff(const HalfDet& rhs) const;

  unsigned bit_till(unsigned p) const;

  size_t get_hash_value() const;

  void print() const;

  template <class B>
  void serialize(B& buf) const;

  template <class B>
  void parse(B& buf);

 private:
  std::array<uint64_t, N_CHUNKS> chunks;

#ifdef INF_ORBS
  std::set<unsigned> extras;
#endif

  friend bool operator==(const HalfDet& a, const HalfDet& b);

  friend bool operator!=(const HalfDet& a, const HalfDet& b);

  friend bool operator<(const HalfDet& a, const HalfDet& b);

  friend bool operator>(const HalfDet& a, const HalfDet& b);
};

template <class B>
void HalfDet::serialize(B& buf) const {
  for (int chunk_id = 0; chunk_id < N_CHUNKS; chunk_id++) {
    buf << chunks[chunk_id];
#ifdef INF_ORBS
    buf << extras;
#endif
  }
}

template <class B>
void HalfDet::parse(B& buf) {
  for (int chunk_id = 0; chunk_id < N_CHUNKS; chunk_id++) {
    buf >> chunks[chunk_id];
#ifdef INF_ORBS
    buf >> extras;
#endif
  }
}

class HalfDetHasher {
 public:
  size_t operator()(const HalfDet& half_det) const { return half_det.get_hash_value(); }
};<|MERGE_RESOLUTION|>--- conflicted
+++ resolved
@@ -6,12 +6,8 @@
 #include <vector>
 #include "diff_result.h"
 
-<<<<<<< HEAD
-#define N_CHUNKS 2 
-=======
 // #define INF_ORBS
 #define N_CHUNKS 2
->>>>>>> 8b1bde22
 
 class HalfDet {
  public:
